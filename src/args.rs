// Licensed to the Apache Software Foundation (ASF) under one
// or more contributor license agreements.  See the NOTICE file
// distributed with this work for additional information
// regarding copyright ownership.  The ASF licenses this file
// to you under the Apache License, Version 2.0 (the
// "License"); you may not use this file except in compliance
// with the License.  You may obtain a copy of the License at
//
//   http://www.apache.org/licenses/LICENSE-2.0
//
// Unless required by applicable law or agreed to in writing,
// software distributed under the License is distributed on an
// "AS IS" BASIS, WITHOUT WARRANTIES OR CONDITIONS OF ANY
// KIND, either express or implied.  See the License for the
// specific language governing permissions and limitations
// under the License.

//! Command line argument parsing: [`DftArgs`]

use crate::config::get_data_dir;
use clap::Parser;
use std::path::{Path, PathBuf};

const LONG_ABOUT: &str = "
dft - DataFusion TUI

CLI and terminal UI data analysis tool using Apache DataFusion as query
execution engine.

dft provides a rich terminal UI as well as a broad array of pre-integrated
data sources and formats for querying and analyzing data.

Environment Variables
RUST_LOG { trace | debug | info | error }: Standard rust logging level.  Default is info.
";

#[derive(Clone, Debug, Parser, Default)]
#[command(author, version, about, long_about = LONG_ABOUT)]
pub struct DftArgs {
    #[clap(
        short,
        long,
        num_args = 0..,
        help = "Execute commands from file(s), then exit",
        value_parser(parse_valid_file)
    )]
    pub files: Vec<PathBuf>,

    #[clap(
        short = 'c',
        long,
        num_args = 0..,
        help = "Execute the given SQL string(s), then exit.",
        value_parser(parse_command)
    )]
    pub commands: Vec<String>,

    #[clap(long, help = "Path to the configuration file")]
    pub config: Option<String>,

    #[clap(long, help = "Use the FlightSQL client defined in your config")]
    pub flightsql: bool,

    #[clap(long, help = "Run DDL prior to executing")]
    pub run_ddl: bool,

    #[clap(long, short, help = "Only show how long the query took to run")]
    pub time: bool,

    #[clap(long, help = "Start a FlightSQL server")]
    pub serve: bool,

    #[clap(long, short, help = "Benchmark the provided query")]
    pub bench: bool,

<<<<<<< HEAD
    #[clap(
        long,
        help = "Print a summary of the query's execution plan and statistics"
    )]
    pub analyze: bool,
=======
    #[clap(long, help = "Run the provided query before running the benchmark")]
    pub run_before: Option<String>,

    #[clap(long, help = "Save the benchmark results to a file")]
    pub save: Option<PathBuf>,

    #[clap(long, help = "Append the benchmark results to an existing file")]
    pub append: bool,
>>>>>>> 38d5c257
}

impl DftArgs {
    pub fn config_path(&self) -> PathBuf {
        if let Some(config) = self.config.as_ref() {
            Path::new(config).to_path_buf()
        } else {
            let mut config = get_data_dir();
            config.push("config.toml");
            config
        }
    }
}

fn parse_valid_file(file: &str) -> std::result::Result<PathBuf, String> {
    let path = PathBuf::from(file);
    if !path.exists() {
        Err(format!("File does not exist: '{file}'"))
    } else if !path.is_file() {
        Err(format!("Exists but is not a file: '{file}'"))
    } else {
        Ok(path)
    }
}

fn parse_command(command: &str) -> std::result::Result<String, String> {
    if !command.is_empty() {
        Ok(command.to_string())
    } else {
        Err("-c flag expects only non empty commands".to_string())
    }
}<|MERGE_RESOLUTION|>--- conflicted
+++ resolved
@@ -73,13 +73,12 @@
     #[clap(long, short, help = "Benchmark the provided query")]
     pub bench: bool,
 
-<<<<<<< HEAD
     #[clap(
         long,
         help = "Print a summary of the query's execution plan and statistics"
     )]
     pub analyze: bool,
-=======
+
     #[clap(long, help = "Run the provided query before running the benchmark")]
     pub run_before: Option<String>,
 
@@ -88,7 +87,6 @@
 
     #[clap(long, help = "Append the benchmark results to an existing file")]
     pub append: bool,
->>>>>>> 38d5c257
 }
 
 impl DftArgs {
